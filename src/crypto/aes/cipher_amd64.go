--- conflicted
+++ resolved
@@ -6,12 +6,8 @@
 
 import (
 	"crypto/cipher"
-<<<<<<< HEAD
 	"crypto/internal/boring"
-	"crypto/internal/cipherhw"
-=======
 	"internal/cpu"
->>>>>>> 5faf3c55
 )
 
 // defined in asm_amd64.s
