// Copyright 2009 The Go Authors. All rights reserved.
// Use of this source code is governed by a BSD-style
// license that can be found in the LICENSE file.

// Package sha512 implements the SHA-384, SHA-512, SHA-512/224, and SHA-512/256
// hash algorithms as defined in FIPS 180-4.
//
// All the hash.Hash implementations returned by this package also
// implement encoding.BinaryMarshaler and encoding.BinaryUnmarshaler to
// marshal and unmarshal the internal state of the hash.
package sha512

import (
	"crypto"
<<<<<<< HEAD
	"crypto/internal/boring"
=======
	"encoding/binary"
>>>>>>> 96134254
	"errors"
	"hash"
)

func init() {
	crypto.RegisterHash(crypto.SHA384, New384)
	crypto.RegisterHash(crypto.SHA512, New)
	crypto.RegisterHash(crypto.SHA512_224, New512_224)
	crypto.RegisterHash(crypto.SHA512_256, New512_256)
}

const (
	// Size is the size, in bytes, of a SHA-512 checksum.
	Size = 64

	// Size224 is the size, in bytes, of a SHA-512/224 checksum.
	Size224 = 28

	// Size256 is the size, in bytes, of a SHA-512/256 checksum.
	Size256 = 32

	// Size384 is the size, in bytes, of a SHA-384 checksum.
	Size384 = 48

	// BlockSize is the block size, in bytes, of the SHA-512/224,
	// SHA-512/256, SHA-384 and SHA-512 hash functions.
	BlockSize = 128
)

const (
	chunk     = 128
	init0     = 0x6a09e667f3bcc908
	init1     = 0xbb67ae8584caa73b
	init2     = 0x3c6ef372fe94f82b
	init3     = 0xa54ff53a5f1d36f1
	init4     = 0x510e527fade682d1
	init5     = 0x9b05688c2b3e6c1f
	init6     = 0x1f83d9abfb41bd6b
	init7     = 0x5be0cd19137e2179
	init0_224 = 0x8c3d37c819544da2
	init1_224 = 0x73e1996689dcd4d6
	init2_224 = 0x1dfab7ae32ff9c82
	init3_224 = 0x679dd514582f9fcf
	init4_224 = 0x0f6d2b697bd44da8
	init5_224 = 0x77e36f7304c48942
	init6_224 = 0x3f9d85a86a1d36c8
	init7_224 = 0x1112e6ad91d692a1
	init0_256 = 0x22312194fc2bf72c
	init1_256 = 0x9f555fa3c84c64c2
	init2_256 = 0x2393b86b6f53b151
	init3_256 = 0x963877195940eabd
	init4_256 = 0x96283ee2a88effe3
	init5_256 = 0xbe5e1e2553863992
	init6_256 = 0x2b0199fc2c85b8aa
	init7_256 = 0x0eb72ddc81c52ca2
	init0_384 = 0xcbbb9d5dc1059ed8
	init1_384 = 0x629a292a367cd507
	init2_384 = 0x9159015a3070dd17
	init3_384 = 0x152fecd8f70e5939
	init4_384 = 0x67332667ffc00b31
	init5_384 = 0x8eb44a8768581511
	init6_384 = 0xdb0c2e0d64f98fa7
	init7_384 = 0x47b5481dbefa4fa4
)

// digest represents the partial evaluation of a checksum.
type digest struct {
	h        [8]uint64
	x        [chunk]byte
	nx       int
	len      uint64
	function crypto.Hash
}

func (d *digest) Reset() {
	switch d.function {
	case crypto.SHA384:
		d.h[0] = init0_384
		d.h[1] = init1_384
		d.h[2] = init2_384
		d.h[3] = init3_384
		d.h[4] = init4_384
		d.h[5] = init5_384
		d.h[6] = init6_384
		d.h[7] = init7_384
	case crypto.SHA512_224:
		d.h[0] = init0_224
		d.h[1] = init1_224
		d.h[2] = init2_224
		d.h[3] = init3_224
		d.h[4] = init4_224
		d.h[5] = init5_224
		d.h[6] = init6_224
		d.h[7] = init7_224
	case crypto.SHA512_256:
		d.h[0] = init0_256
		d.h[1] = init1_256
		d.h[2] = init2_256
		d.h[3] = init3_256
		d.h[4] = init4_256
		d.h[5] = init5_256
		d.h[6] = init6_256
		d.h[7] = init7_256
	default:
		d.h[0] = init0
		d.h[1] = init1
		d.h[2] = init2
		d.h[3] = init3
		d.h[4] = init4
		d.h[5] = init5
		d.h[6] = init6
		d.h[7] = init7
	}
	d.nx = 0
	d.len = 0
}

const (
	magic384      = "sha\x04"
	magic512_224  = "sha\x05"
	magic512_256  = "sha\x06"
	magic512      = "sha\x07"
	marshaledSize = len(magic512) + 8*8 + chunk + 8
)

func (d *digest) MarshalBinary() ([]byte, error) {
	b := make([]byte, 0, marshaledSize)
	switch d.function {
	case crypto.SHA384:
		b = append(b, magic384...)
	case crypto.SHA512_224:
		b = append(b, magic512_224...)
	case crypto.SHA512_256:
		b = append(b, magic512_256...)
	case crypto.SHA512:
		b = append(b, magic512...)
	default:
		return nil, errors.New("crypto/sha512: invalid hash function")
	}
	b = appendUint64(b, d.h[0])
	b = appendUint64(b, d.h[1])
	b = appendUint64(b, d.h[2])
	b = appendUint64(b, d.h[3])
	b = appendUint64(b, d.h[4])
	b = appendUint64(b, d.h[5])
	b = appendUint64(b, d.h[6])
	b = appendUint64(b, d.h[7])
	b = append(b, d.x[:d.nx]...)
	b = b[:len(b)+len(d.x)-int(d.nx)] // already zero
	b = appendUint64(b, d.len)
	return b, nil
}

func (d *digest) UnmarshalBinary(b []byte) error {
	if len(b) < len(magic512) {
		return errors.New("crypto/sha512: invalid hash state identifier")
	}
	switch {
	case d.function == crypto.SHA384 && string(b[:len(magic384)]) == magic384:
	case d.function == crypto.SHA512_224 && string(b[:len(magic512_224)]) == magic512_224:
	case d.function == crypto.SHA512_256 && string(b[:len(magic512_256)]) == magic512_256:
	case d.function == crypto.SHA512 && string(b[:len(magic512)]) == magic512:
	default:
		return errors.New("crypto/sha512: invalid hash state identifier")
	}
	if len(b) != marshaledSize {
		return errors.New("crypto/sha512: invalid hash state size")
	}
	b = b[len(magic512):]
	b, d.h[0] = consumeUint64(b)
	b, d.h[1] = consumeUint64(b)
	b, d.h[2] = consumeUint64(b)
	b, d.h[3] = consumeUint64(b)
	b, d.h[4] = consumeUint64(b)
	b, d.h[5] = consumeUint64(b)
	b, d.h[6] = consumeUint64(b)
	b, d.h[7] = consumeUint64(b)
	b = b[copy(d.x[:], b):]
	b, d.len = consumeUint64(b)
	d.nx = int(d.len % chunk)
	return nil
}

func appendUint64(b []byte, x uint64) []byte {
	var a [8]byte
	binary.BigEndian.PutUint64(a[:], x)
	return append(b, a[:]...)
}

func consumeUint64(b []byte) ([]byte, uint64) {
	_ = b[7]
	x := uint64(b[7]) | uint64(b[6])<<8 | uint64(b[5])<<16 | uint64(b[4])<<24 |
		uint64(b[3])<<32 | uint64(b[2])<<40 | uint64(b[1])<<48 | uint64(b[0])<<56
	return b[8:], x
}

// New returns a new hash.Hash computing the SHA-512 checksum.
func New() hash.Hash {
	if boring.Enabled {
		return boring.NewSHA512()
	}
	d := &digest{function: crypto.SHA512}
	d.Reset()
	return d
}

// New512_224 returns a new hash.Hash computing the SHA-512/224 checksum.
func New512_224() hash.Hash {
	d := &digest{function: crypto.SHA512_224}
	d.Reset()
	return d
}

// New512_256 returns a new hash.Hash computing the SHA-512/256 checksum.
func New512_256() hash.Hash {
	d := &digest{function: crypto.SHA512_256}
	d.Reset()
	return d
}

// New384 returns a new hash.Hash computing the SHA-384 checksum.
func New384() hash.Hash {
	if boring.Enabled {
		return boring.NewSHA384()
	}
	d := &digest{function: crypto.SHA384}
	d.Reset()
	return d
}

func (d *digest) Size() int {
	switch d.function {
	case crypto.SHA512_224:
		return Size224
	case crypto.SHA512_256:
		return Size256
	case crypto.SHA384:
		return Size384
	default:
		return Size
	}
}

func (d *digest) BlockSize() int { return BlockSize }

func (d *digest) Write(p []byte) (nn int, err error) {
	if d.function != crypto.SHA512_224 && d.function != crypto.SHA512_256 {
		boring.Unreachable()
	}
	nn = len(p)
	d.len += uint64(nn)
	if d.nx > 0 {
		n := copy(d.x[d.nx:], p)
		d.nx += n
		if d.nx == chunk {
			block(d, d.x[:])
			d.nx = 0
		}
		p = p[n:]
	}
	if len(p) >= chunk {
		n := len(p) &^ (chunk - 1)
		block(d, p[:n])
		p = p[n:]
	}
	if len(p) > 0 {
		d.nx = copy(d.x[:], p)
	}
	return
}

func (d *digest) Sum(in []byte) []byte {
	if d.function != crypto.SHA512_224 && d.function != crypto.SHA512_256 {
		boring.Unreachable()
	}
	// Make a copy of d so that caller can keep writing and summing.
	d0 := new(digest)
	*d0 = *d
	hash := d0.checkSum()
	switch d0.function {
	case crypto.SHA384:
		return append(in, hash[:Size384]...)
	case crypto.SHA512_224:
		return append(in, hash[:Size224]...)
	case crypto.SHA512_256:
		return append(in, hash[:Size256]...)
	default:
		return append(in, hash[:]...)
	}
}

func (d *digest) checkSum() [Size]byte {
	// Padding. Add a 1 bit and 0 bits until 112 bytes mod 128.
	len := d.len
	var tmp [128]byte
	tmp[0] = 0x80
	if len%128 < 112 {
		d.Write(tmp[0 : 112-len%128])
	} else {
		d.Write(tmp[0 : 128+112-len%128])
	}

	// Length in bits.
	len <<= 3
	binary.BigEndian.PutUint64(tmp[0:], 0) // upper 64 bits are always zero, because len variable has type uint64
	binary.BigEndian.PutUint64(tmp[8:], len)
	d.Write(tmp[0:16])

	if d.nx != 0 {
		panic("d.nx != 0")
	}

	var digest [Size]byte
	binary.BigEndian.PutUint64(digest[0:], d.h[0])
	binary.BigEndian.PutUint64(digest[8:], d.h[1])
	binary.BigEndian.PutUint64(digest[16:], d.h[2])
	binary.BigEndian.PutUint64(digest[24:], d.h[3])
	binary.BigEndian.PutUint64(digest[32:], d.h[4])
	binary.BigEndian.PutUint64(digest[40:], d.h[5])
	if d.function != crypto.SHA384 {
		binary.BigEndian.PutUint64(digest[48:], d.h[6])
		binary.BigEndian.PutUint64(digest[56:], d.h[7])
	}

	return digest
}

// Sum512 returns the SHA512 checksum of the data.
func Sum512(data []byte) [Size]byte {
	if boring.Enabled {
		h := New()
		h.Write(data)
		var ret [Size]byte
		h.Sum(ret[:0])
		return ret
	}
	d := digest{function: crypto.SHA512}
	d.Reset()
	d.Write(data)
	return d.checkSum()
}

// Sum384 returns the SHA384 checksum of the data.
func Sum384(data []byte) (sum384 [Size384]byte) {
	if boring.Enabled {
		h := New384()
		h.Write(data)
		var ret [Size384]byte
		h.Sum(ret[:0])
		return ret
	}
	d := digest{function: crypto.SHA384}
	d.Reset()
	d.Write(data)
	sum := d.checkSum()
	copy(sum384[:], sum[:Size384])
	return
}

// Sum512_224 returns the Sum512/224 checksum of the data.
func Sum512_224(data []byte) (sum224 [Size224]byte) {
	d := digest{function: crypto.SHA512_224}
	d.Reset()
	d.Write(data)
	sum := d.checkSum()
	copy(sum224[:], sum[:Size224])
	return
}

// Sum512_256 returns the Sum512/256 checksum of the data.
func Sum512_256(data []byte) (sum256 [Size256]byte) {
	d := digest{function: crypto.SHA512_256}
	d.Reset()
	d.Write(data)
	sum := d.checkSum()
	copy(sum256[:], sum[:Size256])
	return
}<|MERGE_RESOLUTION|>--- conflicted
+++ resolved
@@ -12,11 +12,8 @@
 
 import (
 	"crypto"
-<<<<<<< HEAD
 	"crypto/internal/boring"
-=======
 	"encoding/binary"
->>>>>>> 96134254
 	"errors"
 	"hash"
 )
