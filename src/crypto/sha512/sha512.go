--- conflicted
+++ resolved
@@ -12,11 +12,8 @@
 
 import (
 	"crypto"
-<<<<<<< HEAD
 	"crypto/internal/boring"
-=======
 	"errors"
->>>>>>> 570ee706
 	"hash"
 )
 
