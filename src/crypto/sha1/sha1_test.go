// Copyright 2009 The Go Authors. All rights reserved.
// Use of this source code is governed by a BSD-style
// license that can be found in the LICENSE file.

// SHA-1 hash algorithm. See RFC 3174.

package sha1

import (
<<<<<<< HEAD
	"crypto/internal/boring"
=======
	"bytes"
>>>>>>> 570ee706
	"crypto/rand"
	"encoding"
	"fmt"
	"io"
	"testing"
)

type sha1Test struct {
	out       string
	in        string
	halfState string // marshaled hash state after first half of in written, used by TestGoldenMarshal
}

var golden = []sha1Test{
	{"76245dbf96f661bd221046197ab8b9f063f11bad", "aaaaaaaaaaaaaaaaaaaaaaaaaaaaaaaaaaaaaaaaaaaaaaaaaaaaaaaaaaaaaaaaaaaaaaaaaaaaaaaaaaaaaaaaaaaaaaaaaaaaaaaaaaaaaaaaaaaaaaaaaaaaaaaaaaaaaaaaaaaaaaaaaaaaaaaaaaaaaaaaaaaaaaaaaaaaaaaaaaaaaaaaaaaaaaaaaaaaaaaaaaaaaaaaaaaaaaaaaaaaaaaaaaaaaaaaaaaaaaaaaaaaaaaaaaaaaaaaaaaaaaaaaaaaaaaaaaaaaaaaaaaaaaaaaaaaaaaaaaaa\n", "sha\x01\v\xa0)I\xdeq(8h\x9ev\xe5\x88[\xf8\x81\x17\xba4Daaaaaaaaaaaaaaaaaaaaaa\x00\x00\x00\x00\x00\x00\x00\x00\x00\x00\x00\x00\x00\x00\x00\x00\x00\x00\x00\x00\x00\x00\x00\x00\x00\x00\x00\x00\x00\x00\x00\x00\x00\x00\x00\x00\x00\x00\x00\x00\x00\x00\x00\x00\x00\x00\x00\x00\x00\x96"},
	{"da39a3ee5e6b4b0d3255bfef95601890afd80709", "", "sha\x01gE#\x01\xefͫ\x89\x98\xba\xdc\xfe\x102Tv\xc3\xd2\xe1\xf0aaaaaaaaaaaaaaaaaaaaaaaaaaaaaaaaaaaaaaaaaaaa\naaaaaaaaaaaaaaaaaaa\x00\x00\x00\x00\x00\x00\x00\x00"},
	{"86f7e437faa5a7fce15d1ddcb9eaeaea377667b8", "a", "sha\x01gE#\x01\xefͫ\x89\x98\xba\xdc\xfe\x102Tv\xc3\xd2\xe1\xf0aaaaaaaaaaaaaaaaaaaaaaaaaaaaaaaaaaaaaaaaaaaa\naaaaaaaaaaaaaaaaaaa\x00\x00\x00\x00\x00\x00\x00\x00"},
	{"da23614e02469a0d7c7bd1bdab5c9c474b1904dc", "ab", "sha\x01gE#\x01\xefͫ\x89\x98\xba\xdc\xfe\x102Tv\xc3\xd2\xe1\xf0aaaaaaaaaaaaaaaaaaaaaaaaaaaaaaaaaaaaaaaaaaaa\naaaaaaaaaaaaaaaaaaa\x00\x00\x00\x00\x00\x00\x00\x01"},
	{"a9993e364706816aba3e25717850c26c9cd0d89d", "abc", "sha\x01gE#\x01\xefͫ\x89\x98\xba\xdc\xfe\x102Tv\xc3\xd2\xe1\xf0abaaaaaaaaaaaaaaaaaaaaaaaaaaaaaaaaaaaaaaaaaa\naaaaaaaaaaaaaaaaaaa\x00\x00\x00\x00\x00\x00\x00\x01"},
	{"81fe8bfe87576c3ecb22426f8e57847382917acf", "abcd", "sha\x01gE#\x01\xefͫ\x89\x98\xba\xdc\xfe\x102Tv\xc3\xd2\xe1\xf0abcaaaaaaaaaaaaaaaaaaaaaaaaaaaaaaaaaaaaaaaaa\naaaaaaaaaaaaaaaaaaa\x00\x00\x00\x00\x00\x00\x00\x02"},
	{"03de6c570bfe24bfc328ccd7ca46b76eadaf4334", "abcde", "sha\x01gE#\x01\xefͫ\x89\x98\xba\xdc\xfe\x102Tv\xc3\xd2\xe1\xf0abcdaaaaaaaaaaaaaaaaaaaaaaaaaaaaaaaaaaaaaaaa\naaaaaaaaaaaaaaaaaaa\x00\x00\x00\x00\x00\x00\x00\x02"},
	{"1f8ac10f23c5b5bc1167bda84b833e5c057a77d2", "abcdef", "sha\x01gE#\x01\xefͫ\x89\x98\xba\xdc\xfe\x102Tv\xc3\xd2\xe1\xf0abcdeaaaaaaaaaaaaaaaaaaaaaaaaaaaaaaaaaaaaaaa\naaaaaaaaaaaaaaaaaaa\x00\x00\x00\x00\x00\x00\x00\x03"},
	{"2fb5e13419fc89246865e7a324f476ec624e8740", "abcdefg", "sha\x01gE#\x01\xefͫ\x89\x98\xba\xdc\xfe\x102Tv\xc3\xd2\xe1\xf0abcdefaaaaaaaaaaaaaaaaaaaaaaaaaaaaaaaaaaaaaa\naaaaaaaaaaaaaaaaaaa\x00\x00\x00\x00\x00\x00\x00\x03"},
	{"425af12a0743502b322e93a015bcf868e324d56a", "abcdefgh", "sha\x01gE#\x01\xefͫ\x89\x98\xba\xdc\xfe\x102Tv\xc3\xd2\xe1\xf0abcdefgaaaaaaaaaaaaaaaaaaaaaaaaaaaaaaaaaaaaa\naaaaaaaaaaaaaaaaaaa\x00\x00\x00\x00\x00\x00\x00\x04"},
	{"c63b19f1e4c8b5f76b25c49b8b87f57d8e4872a1", "abcdefghi", "sha\x01gE#\x01\xefͫ\x89\x98\xba\xdc\xfe\x102Tv\xc3\xd2\xe1\xf0abcdefghaaaaaaaaaaaaaaaaaaaaaaaaaaaaaaaaaaaa\naaaaaaaaaaaaaaaaaaa\x00\x00\x00\x00\x00\x00\x00\x04"},
	{"d68c19a0a345b7eab78d5e11e991c026ec60db63", "abcdefghij", "sha\x01gE#\x01\xefͫ\x89\x98\xba\xdc\xfe\x102Tv\xc3\xd2\xe1\xf0abcdefghiaaaaaaaaaaaaaaaaaaaaaaaaaaaaaaaaaaa\naaaaaaaaaaaaaaaaaaa\x00\x00\x00\x00\x00\x00\x00\x05"},
	{"ebf81ddcbe5bf13aaabdc4d65354fdf2044f38a7", "Discard medicine more than two years old.", "sha\x01gE#\x01\xefͫ\x89\x98\xba\xdc\xfe\x102Tv\xc3\xd2\xe1\xf0Discard medicine moraaaaaaaaaaaaaaaaaaaaaaaa\naaaaaaaaaaaaaaaaaaa\x00\x00\x00\x00\x00\x00\x00\x14"},
	{"e5dea09392dd886ca63531aaa00571dc07554bb6", "He who has a shady past knows that nice guys finish last.", "sha\x01gE#\x01\xefͫ\x89\x98\xba\xdc\xfe\x102Tv\xc3\xd2\xe1\xf0He who has a shady past knowwo years old.aaa\naaaaaaaaaaaaaaaaaaa\x00\x00\x00\x00\x00\x00\x00\x1c"},
	{"45988f7234467b94e3e9494434c96ee3609d8f8f", "I wouldn't marry him with a ten foot pole.", "sha\x01gE#\x01\xefͫ\x89\x98\xba\xdc\xfe\x102Tv\xc3\xd2\xe1\xf0I wouldn't marry him st knows that nice guys finish last.aaaaaaa\x00\x00\x00\x00\x00\x00\x00\x15"},
	{"55dee037eb7460d5a692d1ce11330b260e40c988", "Free! Free!/A trip/to Mars/for 900/empty jars/Burma Shave", "sha\x01gE#\x01\xefͫ\x89\x98\xba\xdc\xfe\x102Tv\xc3\xd2\xe1\xf0Free! Free!/A trip/to Mars/ften foot pole.ys finish last.aaaaaaa\x00\x00\x00\x00\x00\x00\x00\x1c"},
	{"b7bc5fb91080c7de6b582ea281f8a396d7c0aee8", "The days of the digital watch are numbered.  -Tom Stoppard", "sha\x01gE#\x01\xefͫ\x89\x98\xba\xdc\xfe\x102Tv\xc3\xd2\xe1\xf0The days of the digital watchr 900/empty jars/Burma Shaveaaaaaaa\x00\x00\x00\x00\x00\x00\x00\x1d"},
	{"c3aed9358f7c77f523afe86135f06b95b3999797", "Nepal premier won't resign.", "sha\x01gE#\x01\xefͫ\x89\x98\xba\xdc\xfe\x102Tv\xc3\xd2\xe1\xf0Nepal premierhe digital watch are numbered.  -Tom Stoppardaaaaaa\x00\x00\x00\x00\x00\x00\x00\r"},
	{"6e29d302bf6e3a5e4305ff318d983197d6906bb9", "For every action there is an equal and opposite government program.", "sha\x01gE#\x01\xefͫ\x89\x98\xba\xdc\xfe\x102Tv\xc3\xd2\xe1\xf0For every action there is an equa numbered.  -Tom Stoppardaaaaaa\x00\x00\x00\x00\x00\x00\x00!"},
	{"597f6a540010f94c15d71806a99a2c8710e747bd", "His money is twice tainted: 'taint yours and 'taint mine.", "sha\x01gE#\x01\xefͫ\x89\x98\xba\xdc\xfe\x102Tv\xc3\xd2\xe1\xf0His money is twice tainted:  equal and opposite government progr\x00\x00\x00\x00\x00\x00\x00\x1c"},
	{"6859733b2590a8a091cecf50086febc5ceef1e80", "There is no reason for any individual to have a computer in their home. -Ken Olsen, 1977", "sha\x01gE#\x01\xefͫ\x89\x98\xba\xdc\xfe\x102Tv\xc3\xd2\xe1\xf0There is no reason for any individual to hav 'taint mine.t progr\x00\x00\x00\x00\x00\x00\x00,"},
	{"514b2630ec089b8aee18795fc0cf1f4860cdacad", "It's a tiny change to the code and not completely disgusting. - Bob Manchek", "sha\x01gE#\x01\xefͫ\x89\x98\xba\xdc\xfe\x102Tv\xc3\xd2\xe1\xf0It's a tiny change to the code and no to have a computer in thei\x00\x00\x00\x00\x00\x00\x00%"},
	{"c5ca0d4a7b6676fc7aa72caa41cc3d5df567ed69", "size:  a.out:  bad magic", "sha\x01gE#\x01\xefͫ\x89\x98\xba\xdc\xfe\x102Tv\xc3\xd2\xe1\xf0size:  a.outchange to the code and not completely disgusting. - \x00\x00\x00\x00\x00\x00\x00\f"},
	{"74c51fa9a04eadc8c1bbeaa7fc442f834b90a00a", "The major problem is with sendmail.  -Mark Horton", "sha\x01gE#\x01\xefͫ\x89\x98\xba\xdc\xfe\x102Tv\xc3\xd2\xe1\xf0The major problem is wite code and not completely disgusting. - \x00\x00\x00\x00\x00\x00\x00\x18"},
	{"0b4c4ce5f52c3ad2821852a8dc00217fa18b8b66", "Give me a rock, paper and scissors and I will move the world.  CCFestoon", "sha\x01gE#\x01\xefͫ\x89\x98\xba\xdc\xfe\x102Tv\xc3\xd2\xe1\xf0Give me a rock, paper and scissors a -Mark Horton disgusting. - \x00\x00\x00\x00\x00\x00\x00$"},
	{"3ae7937dd790315beb0f48330e8642237c61550a", "If the enemy is within range, then so are you.", "sha\x01gE#\x01\xefͫ\x89\x98\xba\xdc\xfe\x102Tv\xc3\xd2\xe1\xf0If the enemy is within nd scissors and I will move the world.  C\x00\x00\x00\x00\x00\x00\x00\x17"},
	{"410a2b296df92b9a47412b13281df8f830a9f44b", "It's well we cannot hear the screams/That we create in others' dreams.", "sha\x01gE#\x01\xefͫ\x89\x98\xba\xdc\xfe\x102Tv\xc3\xd2\xe1\xf0It's well we cannot hear the screamso are you.move the world.  C\x00\x00\x00\x00\x00\x00\x00#"},
	{"841e7c85ca1adcddbdd0187f1289acb5c642f7f5", "You remind me of a TV show, but that's all right: I watch it anyway.", "sha\x01gE#\x01\xefͫ\x89\x98\xba\xdc\xfe\x102Tv\xc3\xd2\xe1\xf0You remind me of a TV show, but thms/That we create in others' d\x00\x00\x00\x00\x00\x00\x00\""},
	{"163173b825d03b952601376b25212df66763e1db", "C is as portable as Stonehedge!!", "sha\x01gE#\x01\xefͫ\x89\x98\xba\xdc\xfe\x102Tv\xc3\xd2\xe1\xf0C is as portable a TV show, but that's all right: I watch it any\x00\x00\x00\x00\x00\x00\x00\x10"},
	{"32b0377f2687eb88e22106f133c586ab314d5279", "Even if I could be Shakespeare, I think I should still choose to be Faraday. - A. Huxley", "sha\x01gE#\x01\xefͫ\x89\x98\xba\xdc\xfe\x102Tv\xc3\xd2\xe1\xf0Even if I could be Shakespeare, I think I shight: I watch it any\x00\x00\x00\x00\x00\x00\x00,"},
	{"0885aaf99b569542fd165fa44e322718f4a984e0", "The fugacity of a constituent in a mixture of gases at a given temperature is proportional to its mole fraction.  Lewis-Randall Rule", "sha\x01x}\xf4\r\xeb\xf2\x10\x87\xe8[\xb2JA$D\xb7غx8eme Faraday. - A. Huxleyspeare, I think I should still choose to\x00\x00\x00\x00\x00\x00\x00B"},
	{"6627d6904d71420b0bf3886ab629623538689f45", "How can you write a big system without C++?  -Paul Glick", "sha\x01gE#\x01\xefͫ\x89\x98\xba\xdc\xfe\x102Tv\xc3\xd2\xe1\xf0How can you write a big systo its mole fraction.  Lewis-Randall \x00\x00\x00\x00\x00\x00\x00\x1c"},
}

func TestGolden(t *testing.T) {
	for i := 0; i < len(golden); i++ {
		g := golden[i]
		s := fmt.Sprintf("%x", Sum([]byte(g.in)))
		if s != g.out {
			t.Fatalf("Sum function: sha1(%s) = %s want %s", g.in, s, g.out)
		}
		c := New()
		for j := 0; j < 4; j++ {
			var sum []byte
			switch j {
			case 0, 1:
				io.WriteString(c, g.in)
				sum = c.Sum(nil)
			case 2:
				io.WriteString(c, g.in[0:len(g.in)/2])
				c.Sum(nil)
				io.WriteString(c, g.in[len(g.in)/2:])
				sum = c.Sum(nil)
			case 3:
				if boring.Enabled {
					continue
				}
				io.WriteString(c, g.in[0:len(g.in)/2])
				c.(*digest).ConstantTimeSum(nil)
				io.WriteString(c, g.in[len(g.in)/2:])
				sum = c.(*digest).ConstantTimeSum(nil)
			}
			s := fmt.Sprintf("%x", sum)
			if s != g.out {
				t.Fatalf("sha1[%d](%s) = %s want %s", j, g.in, s, g.out)
			}
			c.Reset()
		}
	}
}

func TestGoldenMarshal(t *testing.T) {
	h := New()
	h2 := New()
	for _, g := range golden {
		h.Reset()
		h2.Reset()

		io.WriteString(h, g.in[:len(g.in)/2])

		state, err := h.(encoding.BinaryMarshaler).MarshalBinary()
		if err != nil {
			t.Errorf("could not marshal: %v", err)
			continue
		}

		if string(state) != g.halfState {
			t.Errorf("sha1(%q) state = %q, want %q", g.in, state, g.halfState)
			continue
		}

		if err := h2.(encoding.BinaryUnmarshaler).UnmarshalBinary(state); err != nil {
			t.Errorf("could not unmarshal: %v", err)
			continue
		}

		io.WriteString(h, g.in[len(g.in)/2:])
		io.WriteString(h2, g.in[len(g.in)/2:])

		if actual, actual2 := h.Sum(nil), h2.Sum(nil); !bytes.Equal(actual, actual2) {
			t.Errorf("sha1(%q) = 0x%x != marshaled 0x%x", g.in, actual, actual2)
		}
	}
}

func TestSize(t *testing.T) {
	c := New()
	if got := c.Size(); got != Size {
		t.Errorf("Size = %d; want %d", got, Size)
	}
}

func TestBlockSize(t *testing.T) {
	c := New()
	if got := c.BlockSize(); got != BlockSize {
		t.Errorf("BlockSize = %d; want %d", got, BlockSize)
	}
}

// Tests that blockGeneric (pure Go) and block (in assembly for some architectures) match.
func TestBlockGeneric(t *testing.T) {
	if boring.Enabled {
		t.Skip("BoringCrypto doesn't expose digest")
	}
	for i := 1; i < 30; i++ { // arbitrary factor
		gen, asm := New().(*digest), New().(*digest)
		buf := make([]byte, BlockSize*i)
		rand.Read(buf)
		blockGeneric(gen, buf)
		block(asm, buf)
		if *gen != *asm {
			t.Errorf("For %#v block and blockGeneric resulted in different states", buf)
		}
	}
}

var bench = New()
var buf = make([]byte, 8192)

func benchmarkSize(b *testing.B, size int) {
	b.SetBytes(int64(size))
	sum := make([]byte, bench.Size())
	for i := 0; i < b.N; i++ {
		bench.Reset()
		bench.Write(buf[:size])
		bench.Sum(sum[:0])
	}
}

func BenchmarkHash8Bytes(b *testing.B) {
	benchmarkSize(b, 8)
}

func BenchmarkHash320Bytes(b *testing.B) {
	benchmarkSize(b, 320)
}

func BenchmarkHash1K(b *testing.B) {
	benchmarkSize(b, 1024)
}

func BenchmarkHash8K(b *testing.B) {
	benchmarkSize(b, 8192)
}<|MERGE_RESOLUTION|>--- conflicted
+++ resolved
@@ -7,11 +7,8 @@
 package sha1
 
 import (
-<<<<<<< HEAD
+	"bytes"
 	"crypto/internal/boring"
-=======
-	"bytes"
->>>>>>> 570ee706
 	"crypto/rand"
 	"encoding"
 	"fmt"
